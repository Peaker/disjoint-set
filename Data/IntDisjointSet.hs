--- conflicted
+++ resolved
@@ -64,17 +64,11 @@
 {-|
 Represents a disjoint set of integers.
 -}
-<<<<<<< HEAD
-data IntDisjointSet = IntDisjointSet { parents :: IntMap Int,
-                                       ranks   :: IntMap Int }
-  deriving (Show)
-=======
 data IntDisjointSet = IntDisjointSet { parents :: IntMap.IntMap Int,
                                        ranks   :: IntMap.IntMap Int }
 
 instance Show IntDisjointSet where
     show = ("fromList " ++) . show . fst . toList
->>>>>>> e4940bda
 
 {-|
 Create a disjoint set with no members.
@@ -233,11 +227,7 @@
 -- Given a start node and its representative, compress
 -- the path to the root.
 compress :: Int -> Int -> IntDisjointSet -> IntDisjointSet
-<<<<<<< HEAD
-compress !outerx !rep outerset = helper outerx outerset
-=======
 compress !rep = helper
->>>>>>> e4940bda
     where helper !x set@(IntDisjointSet p r)
               | x == rep  = set
               | otherwise = helper x' set'
